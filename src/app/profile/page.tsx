--- conflicted
+++ resolved
@@ -104,7 +104,6 @@
     }, [provider, address, isConnected, chainId]); // Simplified dependencies
 
     useEffect(() => {
-<<<<<<< HEAD
         // Clear data if wallet disconnected
         if (!isConnected || !address) {
             setUserData(null);
@@ -124,39 +123,13 @@
             // Set up interval to refresh data every 60 seconds
             const intervalId = setInterval(() => {
                 if (isConnected && !dataFetchInProgress) {
-=======
-        // If wallet is connected or just initialized, fetch data
-        if ((isConnected || !isInitializing) && !dataFetchInProgress) {
-            // Add a small delay to ensure provider is fully initialized after connection
-            const timeoutId = setTimeout(() => {
-                if (isConnected && provider && address) {
-                    fetchData();
-                }
-            }, 1000);
-            
-            // Set up interval to refresh data every 60 seconds
-            const intervalId = setInterval(() => {
-                if (!dataFetchInProgress && isConnected && provider && address) {
->>>>>>> 178bb6e0
                     fetchData();
                 }
             }, 60000);
             
-<<<<<<< HEAD
             return () => clearInterval(intervalId);
         }
     }, [isConnected, provider, address, isInitializing]); // Simplified dependencies
-=======
-            return () => {
-                clearTimeout(timeoutId);
-                clearInterval(intervalId);
-            };
-        } else if (!isConnected && !isInitializing) {
-            setIsLoading(false);
-            setUserData(null);
-        }
-    }, [isConnected, fetchData, isInitializing, dataFetchInProgress, provider, address]);
->>>>>>> 178bb6e0
 
     // If wallet is initializing, show a loading state
     if (isInitializing) {
