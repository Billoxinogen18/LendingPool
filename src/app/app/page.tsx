"use client";

import React, { useState, useEffect, useCallback } from 'react';
import { useWalletContext } from '@/contexts/WalletContext';
import { TOKENS, Token } from '@/constants/tokens';
import {
    getUserData,
    IUserData,
    deposit,
    withdraw,
    borrow,
    repay,
    approve,
    getAllowance,
    verifyContractExists,
    SUPPORTED_CHAIN_IDS,
    liquidate
} from '@/lib/contract';
import { ethers } from 'ethers';
import { toast } from 'react-hot-toast';
import SupplyModal from '@/components/SupplyModal';
import BorrowModal from '@/components/BorrowModal';
import UserDashboard from '@/components/UserDashboard';

// Main application component for the Lending Pool
export default function AppPage() {
    const { isConnected, provider, address, signer, chainId, isInitializing, connectWallet } = useWalletContext();
    const [userData, setUserData] = useState<IUserData | null>(null);
    const [marketData, setMarketData] = useState<Token[]>(TOKENS);
    const [isLoading, setIsLoading] = useState(true);
    const [isModalOpen, setIsModalOpen] = useState(false);
    const [selectedToken, setSelectedToken] = useState<Token | null>(null);
    const [modalType, setModalType] = useState<'supply' | 'withdraw' | 'borrow' | 'repay' | null>(null);
    const [isProcessingTransaction, setIsProcessingTransaction] = useState(false);
    const [contractError, setContractError] = useState<string | null>(null);
    const [dataFetchInProgress, setDataFetchInProgress] = useState(false);
    const [liquidationAddress, setLiquidationAddress] = useState<string>('');
    const [liquidationInProgress, setLiquidationInProgress] = useState<boolean>(false);
    const [showLiquidationTool, setShowLiquidationTool] = useState<boolean>(false);
    const [riskAddresses, setRiskAddresses] = useState<{address: string, indebtedness: number}[]>([]);
    const [isLoadingRiskAddresses, setIsLoadingRiskAddresses] = useState<boolean>(false);

    // Function to check if the contract is deployed
    const checkContractDeployment = useCallback(async () => {
        console.log('[AppPage] checkContractDeployment triggered.');
        if (!provider) {
             console.log('[AppPage] checkContractDeployment aborted: no provider.');
             return false;
        }
        
        try {
            const exists = await verifyContractExists(provider);
            if (!exists) {
                setContractError("Contract not found at the specified address. Please check deployment.");
                return false;
            }
            
            // Check if we're on the right network
            if (chainId && !SUPPORTED_CHAIN_IDS.includes(chainId)) {
                setContractError("Please switch your wallet to the correct network.");
                return false;
            }
            
            setContractError(null);
            return true;
        } catch (error) {
            console.error("Error checking contract:", error);
            setContractError("Error verifying contract deployment");
            return false;
        }
    }, [provider, chainId]);

    // Simplified function to fetch all required data from the blockchain
    const fetchData = useCallback(async () => {
        console.log('[AppPage] fetchData triggered.');
        
        // Only fetch if we have required wallet state
        if (!isConnected || !provider || !address) {
            console.log('[AppPage] fetchData aborted: wallet not ready.');
            setIsLoading(false);
            return;
        }
        
        console.log(`[AppPage] State before fetching: isConnected=${isConnected}, chainId=${chainId}`);

        // Prevent multiple simultaneous fetches
        if (dataFetchInProgress) {
            console.log('[AppPage] A data fetch is already in progress, skipping.');
            return;
        }
        
        setDataFetchInProgress(true);
        setIsLoading(true);
        
        // Check if contract is deployed first
        const contractValid = await checkContractDeployment();
        if (!contractValid) {
            setIsLoading(false);
            setDataFetchInProgress(false);
            return;
        }
        
        try {
            // Add a small delay to ensure provider is fully initialized
            await new Promise(resolve => setTimeout(resolve, 500));
            
            // Log provider state to help debug
            console.log('[AppPage] Provider ready:', !!provider);
            console.log('[AppPage] Signer ready:', !!signer);
            console.log('[AppPage] Address:', address);
            
            // Make sure we have a valid provider before proceeding
            if (!provider._isProvider) {
                console.error('[AppPage] Provider is not valid');
                setIsLoading(false);
                setDataFetchInProgress(false);
                return;
            }
            
            const data = await getUserData(provider, address);
            setUserData(data);

            // Update market data with user-specific balances
            const updatedMarketData = TOKENS.map(token => {
                const supplied = data.collateral[token.address] 
                    ? ethers.utils.formatUnits(data.collateral[token.address], token.decimals) 
                    : '0';
                const borrowed = data.debt[token.address] 
                    ? ethers.utils.formatUnits(data.debt[token.address], token.decimals) 
                    : '0';
                return { ...token, supplied, borrowed };
            });
            setMarketData(updatedMarketData);
        } catch (error) {
            console.error("[AppPage] Error fetching user data:", error);
            // Only show toast if we're not in the initial loading state
            if (!isLoading) {
                toast.error("Could not fetch your data from the network.");
            }
        } finally {
            setIsLoading(false);
            setDataFetchInProgress(false);
        }
<<<<<<< HEAD
    }, [provider, address, isConnected, chainId]); // Simplified dependencies
=======
    }, [provider, address, isConnected, checkContractDeployment, chainId, ensureWalletConnected, dataFetchInProgress, signer]);
>>>>>>> 178bb6e0

    // Effect to handle data fetching when wallet state changes
    useEffect(() => {
<<<<<<< HEAD
        // Clear data if wallet disconnected
        if (!isConnected || !address) {
            setUserData(null);
            setIsLoading(false);
            return;
        }

        // Skip if still initializing
        if (isInitializing) {
            return;
        }

        // Fetch data when wallet is ready
        if (isConnected && provider && address && !dataFetchInProgress) {
            fetchData();
            
            // Set up interval to refresh data every 60 seconds
            const intervalId = setInterval(() => {
                if (isConnected && !dataFetchInProgress) {
=======
        // If wallet is connected or just initialized, fetch data
        if ((isConnected || !isInitializing) && !dataFetchInProgress) {
            // Add a small delay to ensure provider is fully initialized after connection
            const timeoutId = setTimeout(() => {
                if (isConnected && provider && address) {
                    fetchData();
                }
            }, 1000);
            
            // Set up interval to refresh data every 60 seconds
            const intervalId = setInterval(() => {
                if (!dataFetchInProgress && isConnected && provider && address) {
>>>>>>> 178bb6e0
                    fetchData();
                }
            }, 60000);
            
<<<<<<< HEAD
            return () => clearInterval(intervalId);
        }
    }, [isConnected, provider, address, isInitializing]); // Simplified dependencies
=======
            return () => {
                clearTimeout(timeoutId);
                clearInterval(intervalId);
            };
        } else if (!isConnected && !isInitializing) {
            setIsLoading(false);
            setUserData(null);
        }
    }, [isConnected, fetchData, isInitializing, dataFetchInProgress, provider, address]);
>>>>>>> 178bb6e0

    // Handlers to open different types of modals
    const openModal = (token: Token, type: 'supply' | 'withdraw' | 'borrow' | 'repay') => {
        setSelectedToken(token);
        setModalType(type);
        setIsModalOpen(true);
    };

    const closeModal = () => {
        setIsModalOpen(false);
        setSelectedToken(null);
        setModalType(null);
    };

    // Main transaction handler
    const handleTransaction = async (amount: string, token: Token, type: 'supply' | 'withdraw' | 'borrow' | 'repay') => {
        // Check wallet connection first
        if (!isConnected || !signer || !address) {
            toast.error("Please connect your wallet to proceed");
            return;
        }
        
        if (isProcessingTransaction) {
            toast.error("Transaction already in progress");
            return;
        }
        
        // Check if contract is deployed first
        const contractValid = await checkContractDeployment();
        if (!contractValid) {
            return;
        }

        setIsProcessingTransaction(true);
        const toastId = toast.loading(`Processing ${type} transaction...`);

        try {
            const amountWei = ethers.utils.parseUnits(amount, token.decimals);
            let tx;
            
            // For non-native tokens, check allowance and approve if necessary
            if (token.address !== '0x0000000000000000000000000000000000000000') {
                if (type === 'supply' || type === 'repay') {
                    const allowance = await getAllowance(provider!, token.address, address);
                    if (allowance.lt(amountWei)) {
                        toast.loading("Approval required...", { id: toastId });
                        const approveTx = await approve(signer, token.address, amountWei);
                        await approveTx.wait();
                        toast.loading("Approval successful! Continuing transaction...", { id: toastId });
                    }
                }
            }

            toast.loading(`Confirm ${type} transaction...`, { id: toastId });

            switch (type) {
                case 'supply':
                    tx = await deposit(signer, token.address, amountWei);
                    break;
                case 'withdraw':
                    tx = await withdraw(signer, token.address, amountWei);
                    break;
                case 'borrow':
                    tx = await borrow(signer, token.address, amountWei);
                    break;
                case 'repay':
                    tx = await repay(signer, token.address, amountWei);
                    break;
            }

            await tx.wait();
            toast.success("Transaction successful!", { id: toastId });
            fetchData(); // Refresh data after transaction
            closeModal();
        } catch (error: any) {
            console.error(error);
            let errorMessage = "Transaction failed.";
            
            if (error?.reason) {
                errorMessage = error.reason;
            } else if (error?.message) {
                // Clean up common MetaMask errors
                const message = error.message;
                if (message.includes("user rejected transaction")) {
                    errorMessage = "Transaction rejected by user.";
                } else if (message.includes("insufficient funds")) {
                    errorMessage = "Insufficient funds for transaction.";
                }
            }
            
            toast.error(errorMessage, { id: toastId });
        } finally {
            setIsProcessingTransaction(false);
        }
    };

    // Handle liquidation
    const handleLiquidation = async () => {
        if (!signer || !address) {
            toast.error("Wallet not connected");
            return;
        }
        
        if (!liquidationAddress || !ethers.utils.isAddress(liquidationAddress)) {
            toast.error("Please enter a valid address to liquidate");
            return;
        }
        
        if (liquidationInProgress) {
            toast.error("Liquidation already in progress");
            return;
        }
        
        // Check if contract is deployed first
        const contractValid = await checkContractDeployment();
        if (!contractValid) {
            return;
        }

        setLiquidationInProgress(true);
        const toastId = toast.loading(`Processing liquidation...`);

        try {
            const tx = await liquidate(signer, liquidationAddress);
            await tx.wait();
            toast.success("Liquidation successful!", { id: toastId });
            fetchData(); // Refresh data after transaction
            setLiquidationAddress('');
        } catch (error: any) {
            console.error(error);
            let errorMessage = "Liquidation failed.";
            
            if (error?.reason) {
                errorMessage = error.reason;
            } else if (error?.message) {
                // Clean up common MetaMask errors
                const message = error.message;
                if (message.includes("user rejected transaction")) {
                    errorMessage = "Transaction rejected by user.";
                } else if (message.includes("insufficient funds")) {
                    errorMessage = "Insufficient funds for transaction.";
                } else if (message.includes("Healthy")) {
                    errorMessage = "Position is healthy and cannot be liquidated.";
                } else if (message.includes("No debt")) {
                    errorMessage = "Address has no debt to liquidate.";
                }
            }
            
            toast.error(errorMessage, { id: toastId });
        } finally {
            setLiquidationInProgress(false);
        }
    };

    // Function to fetch accounts at risk of liquidation (mock function for demo)
    // In a real application, this would query an indexer or subgraph
    const fetchRiskAddresses = useCallback(async () => {
        if (!provider) return;
        
        setIsLoadingRiskAddresses(true);
        
        try {
            // This is a mock implementation
            // In a real application, you would query an indexer or subgraph
            // For demo purposes, we'll just use the current user if they have debt
            if (userData && userData.indebtedness > 50) {
                setRiskAddresses([{
                    address: address!,
                    indebtedness: userData.indebtedness
                }]);
            } else {
                // Mock data for demonstration
                setRiskAddresses([
                    {address: '0x1234567890123456789012345678901234567890', indebtedness: 78},
                    {address: '0x0987654321098765432109876543210987654321', indebtedness: 92}
                ]);
            }
        } catch (error) {
            console.error("Error fetching risk addresses:", error);
        } finally {
            setIsLoadingRiskAddresses(false);
        }
    }, [provider, userData, address]);

    // Fetch risk addresses when liquidation tool is shown
    useEffect(() => {
        if (showLiquidationTool) {
            fetchRiskAddresses();
        }
    }, [showLiquidationTool, fetchRiskAddresses]);

    // If wallet is initializing, show a loading state
    if (isInitializing) {
        return (
            <div className="flex flex-col items-center justify-center min-h-[calc(100vh-200px)]">
                <div className="animate-spin rounded-full h-12 w-12 border-t-2 border-b-2 border-blue-500 mb-4"></div>
                <p className="text-white text-lg">Connecting to wallet...</p>
            </div>
        );
    }

    // If wallet is not connected, show a connection prompt
    if (!isConnected) {
        return (
            <div className="flex flex-col items-center justify-center min-h-[calc(100vh-200px)] text-center">
                <h1 className="text-4xl font-bold text-white mb-4">Welcome to the Lending Pool</h1>
                <p className="text-xl text-gray-400 mb-6">Please connect your wallet to manage your assets.</p>
                <button 
                    onClick={connectWallet}
                    className="bg-blue-600 hover:bg-blue-700 text-white px-8 py-3 rounded-lg text-lg font-medium transition-colors"
                >
                    Connect Wallet
                </button>
            </div>
        );
    }
    
    // If there's a contract error, show the error
    if (contractError) {
        return (
            <div className="flex flex-col items-center justify-center min-h-[calc(100vh-200px)] text-center">
                <h1 className="text-2xl font-bold text-red-500 mb-4">Contract Error</h1>
                <p className="text-xl text-gray-400 mb-4">{contractError}</p>
                <p className="text-md text-gray-500">
                    The contract may not be deployed or you might be connected to the wrong network.
                    <br />Please make sure you are connected to the Sepolia network.
                </p>
            </div>
        );
    }

    // If data is loading, show a loading indicator
    if (isLoading) {
        return (
            <div className="flex flex-col items-center justify-center min-h-[calc(100vh-200px)]">
                <div className="animate-spin rounded-full h-12 w-12 border-t-2 border-b-2 border-blue-500 mb-4"></div>
                <p className="text-white text-lg">Loading your lending data...</p>
            </div>
        );
    }

    return (
        <div className="px-4 max-w-7xl mx-auto">
            {userData && (
                <div className="my-8">
                    <UserDashboard userData={userData} isLoading={isLoading} />
                </div>
            )}

            {/* Supply Markets */}
            <div className="my-12">
                <h2 className="text-2xl font-bold text-white mb-6">Supply Markets</h2>
                <div className="overflow-x-auto">
                    <table className="w-full bg-gray-900/50 backdrop-blur-sm rounded-xl border border-gray-700">
                        <thead>
                            <tr className="border-b border-gray-700">
                                <th className="text-left p-4 text-gray-400">Asset</th>
                                <th className="text-right p-4 text-gray-400">Wallet Balance</th>
                                <th className="text-right p-4 text-gray-400">APY</th>
                                <th className="text-right p-4 text-gray-400">Total Supplied</th>
                                <th className="text-right p-4 text-gray-400"></th>
                            </tr>
                        </thead>
                        <tbody>
                            {marketData.map(token => {
                                const walletBalance = userData && userData.walletBalances[token.address] 
                                    ? ethers.utils.formatUnits(userData.walletBalances[token.address], token.decimals)
                                    : '0';

                                return (
                                    <tr key={token.address} className="border-b border-gray-800 hover:bg-gray-800/50 transition-colors">
                                        <td className="p-4">
                                            <div className="flex items-center">
                                                <img src={token.logo} alt={token.name} className="w-8 h-8 mr-3" />
                                                <div>
                                                    <p className="text-white font-medium">{token.symbol}</p>
                                                    <p className="text-gray-400 text-sm">{token.name}</p>
                                                </div>
                                            </div>
                                        </td>
                                        <td className="p-4 text-right text-white">{parseFloat(walletBalance).toFixed(4)}</td>
                                        <td className="p-4 text-right text-green-400">3.5%</td>
                                        <td className="p-4 text-right text-white">{token.supplied || '0.00'}</td>
                                        <td className="p-4 text-right">
                                            <div className="flex justify-end space-x-2">
                                                <button 
                                                    onClick={() => openModal(token, 'supply')}
                                                    className="bg-blue-600 hover:bg-blue-700 text-white px-4 py-1 rounded-md transition-colors"
                                                >
                                                    Supply
                                                </button>
                                                {token.supplied && parseFloat(token.supplied) > 0 && (
                                                    <button 
                                                        onClick={() => openModal(token, 'withdraw')}
                                                        className="bg-gray-700 hover:bg-gray-600 text-white px-4 py-1 rounded-md transition-colors"
                                                    >
                                                        Withdraw
                                                    </button>
                                                )}
                                            </div>
                                        </td>
                                    </tr>
                                );
                            })}
                        </tbody>
                    </table>
                </div>
            </div>

            {/* Borrow Markets */}
            <div className="my-12">
                <h2 className="text-2xl font-bold text-white mb-6">Borrow Markets</h2>
                <div className="overflow-x-auto">
                    <table className="w-full bg-gray-900/50 backdrop-blur-sm rounded-xl border border-gray-700">
                        <thead>
                            <tr className="border-b border-gray-700">
                                <th className="text-left p-4 text-gray-400">Asset</th>
                                <th className="text-right p-4 text-gray-400">Available</th>
                                <th className="text-right p-4 text-gray-400">APY</th>
                                <th className="text-right p-4 text-gray-400">Total Borrowed</th>
                                <th className="text-right p-4 text-gray-400"></th>
                            </tr>
                        </thead>
                        <tbody>
                            {marketData.map(token => {
                                const available = userData && userData.reserves && userData.reserves[token.address]
                                    ? ethers.utils.formatUnits(userData.reserves[token.address], token.decimals)
                                    : '0';
                                
                                return (
                                    <tr key={token.address} className="border-b border-gray-800 hover:bg-gray-800/50 transition-colors">
                                        <td className="p-4">
                                            <div className="flex items-center">
                                                <img src={token.logo} alt={token.name} className="w-8 h-8 mr-3" />
                                                <div>
                                                    <p className="text-white font-medium">{token.symbol}</p>
                                                    <p className="text-gray-400 text-sm">{token.name}</p>
                                                </div>
                                            </div>
                                        </td>
                                        <td className="p-4 text-right text-white">{parseFloat(available).toFixed(4)}</td>
                                        <td className="p-4 text-right text-red-400">5.2%</td>
                                        <td className="p-4 text-right text-white">{token.borrowed || '0.00'}</td>
                                        <td className="p-4 text-right">
                                            <div className="flex justify-end space-x-2">
                                                <button 
                                                    onClick={() => openModal(token, 'borrow')}
                                                    disabled={parseFloat(available) <= 0}
                                                    className={`${parseFloat(available) > 0 ? 'bg-purple-600 hover:bg-purple-700' : 'bg-gray-600 cursor-not-allowed'} text-white px-4 py-1 rounded-md transition-colors`}
                                                >
                                                    Borrow
                                                </button>
                                                {token.borrowed && parseFloat(token.borrowed) > 0 && (
                                                    <button 
                                                        onClick={() => openModal(token, 'repay')}
                                                        className="bg-gray-700 hover:bg-gray-600 text-white px-4 py-1 rounded-md transition-colors"
                                                    >
                                                        Repay
                                                    </button>
                                                )}
                                            </div>
                                        </td>
                                    </tr>
                                );
                            })}
                        </tbody>
                    </table>
                </div>
            </div>

            {/* Liquidation Tool for Advanced Users */}
            <div className="my-12">
                <div className="flex justify-between items-center mb-6">
                    <h2 className="text-2xl font-bold text-white">Advanced Tools</h2>
                    <button 
                        onClick={() => setShowLiquidationTool(!showLiquidationTool)}
                        className="text-sm bg-gray-700 hover:bg-gray-600 text-white px-4 py-2 rounded-md transition-colors"
                    >
                        {showLiquidationTool ? 'Hide Liquidation Tool' : 'Show Liquidation Tool'}
                    </button>
                </div>
                
                {showLiquidationTool && (
                    <div className="bg-gray-900/50 backdrop-blur-sm rounded-xl p-6 border border-gray-700">
                        <h3 className="text-xl font-bold text-white mb-4">Liquidation Tool</h3>
                        <p className="text-gray-400 mb-6">
                            This tool allows you to liquidate undercollateralized positions. 
                            You will receive the collateral of the liquidated position.
                        </p>
                        
                        <div className="flex flex-col md:flex-row gap-4 mb-8">
                            <input 
                                type="text" 
                                placeholder="Address to liquidate (0x...)" 
                                value={liquidationAddress}
                                onChange={(e) => setLiquidationAddress(e.target.value)}
                                className="flex-grow bg-gray-800 text-white border border-gray-700 rounded-md px-4 py-2 focus:outline-none focus:ring-2 focus:ring-blue-500"
                            />
                            <button 
                                onClick={handleLiquidation}
                                disabled={liquidationInProgress || !liquidationAddress}
                                className={`${liquidationInProgress || !liquidationAddress ? 'bg-gray-600 cursor-not-allowed' : 'bg-red-600 hover:bg-red-700'} text-white px-6 py-2 rounded-md transition-colors`}
                            >
                                {liquidationInProgress ? 'Processing...' : 'Liquidate Position'}
                            </button>
                        </div>
                        
                        <div>
                            <h4 className="text-lg font-semibold text-white mb-3">Accounts at Risk</h4>
                            
                            {isLoadingRiskAddresses ? (
                                <div className="flex items-center justify-center py-4">
                                    <div className="animate-spin rounded-full h-6 w-6 border-t-2 border-b-2 border-blue-500"></div>
                                    <span className="ml-2 text-gray-400">Loading accounts at risk...</span>
                                </div>
                            ) : riskAddresses.length > 0 ? (
                                <div className="overflow-x-auto">
                                    <table className="w-full">
                                        <thead>
                                            <tr className="border-b border-gray-700">
                                                <th className="text-left p-2 text-gray-400">Address</th>
                                                <th className="text-right p-2 text-gray-400">Health</th>
                                                <th className="text-right p-2 text-gray-400">Action</th>
                                            </tr>
                                        </thead>
                                        <tbody>
                                            {riskAddresses.map((item) => (
                                                <tr key={item.address} className="border-b border-gray-800">
                                                    <td className="p-2 text-white">
                                                        {item.address.substring(0, 6)}...{item.address.substring(38)}
                                                    </td>
                                                    <td className="p-2 text-right">
                                                        <span className={`px-2 py-1 rounded text-xs ${
                                                            item.indebtedness > 90 ? 'bg-red-900/50 text-red-300' : 
                                                            item.indebtedness > 70 ? 'bg-yellow-900/50 text-yellow-300' : 
                                                            'bg-green-900/50 text-green-300'
                                                        }`}>
                                                            {item.indebtedness}%
                                                        </span>
                                                    </td>
                                                    <td className="p-2 text-right">
                                                        <button
                                                            onClick={() => setLiquidationAddress(item.address)}
                                                            className="bg-gray-700 hover:bg-gray-600 text-white px-3 py-1 rounded-md text-sm transition-colors"
                                                        >
                                                            Select
                                                        </button>
                                                    </td>
                                                </tr>
                                            ))}
                                        </tbody>
                                    </table>
                                </div>
                            ) : (
                                <p className="text-gray-400">No accounts currently at risk of liquidation.</p>
                            )}
                        </div>
                    </div>
                )}
            </div>

            {/* Modal */}
            {isModalOpen && selectedToken && modalType && (
                modalType === 'supply' || modalType === 'withdraw' ?
                <SupplyModal
                    isOpen={isModalOpen}
                    onClose={closeModal}
                    token={selectedToken}
                    type={modalType}
                    onSubmit={handleTransaction}
                    userData={userData}
                />
                :
                <BorrowModal
                    isOpen={isModalOpen}
                    onClose={closeModal}
                    token={selectedToken}
                    type={modalType}
                    onSubmit={handleTransaction}
                    userData={userData}
                />
            )}
        </div>
    );
}<|MERGE_RESOLUTION|>--- conflicted
+++ resolved
@@ -141,15 +141,10 @@
             setIsLoading(false);
             setDataFetchInProgress(false);
         }
-<<<<<<< HEAD
     }, [provider, address, isConnected, chainId]); // Simplified dependencies
-=======
-    }, [provider, address, isConnected, checkContractDeployment, chainId, ensureWalletConnected, dataFetchInProgress, signer]);
->>>>>>> 178bb6e0
 
     // Effect to handle data fetching when wallet state changes
     useEffect(() => {
-<<<<<<< HEAD
         // Clear data if wallet disconnected
         if (!isConnected || !address) {
             setUserData(null);
@@ -169,39 +164,13 @@
             // Set up interval to refresh data every 60 seconds
             const intervalId = setInterval(() => {
                 if (isConnected && !dataFetchInProgress) {
-=======
-        // If wallet is connected or just initialized, fetch data
-        if ((isConnected || !isInitializing) && !dataFetchInProgress) {
-            // Add a small delay to ensure provider is fully initialized after connection
-            const timeoutId = setTimeout(() => {
-                if (isConnected && provider && address) {
-                    fetchData();
-                }
-            }, 1000);
-            
-            // Set up interval to refresh data every 60 seconds
-            const intervalId = setInterval(() => {
-                if (!dataFetchInProgress && isConnected && provider && address) {
->>>>>>> 178bb6e0
                     fetchData();
                 }
             }, 60000);
             
-<<<<<<< HEAD
             return () => clearInterval(intervalId);
         }
     }, [isConnected, provider, address, isInitializing]); // Simplified dependencies
-=======
-            return () => {
-                clearTimeout(timeoutId);
-                clearInterval(intervalId);
-            };
-        } else if (!isConnected && !isInitializing) {
-            setIsLoading(false);
-            setUserData(null);
-        }
-    }, [isConnected, fetchData, isInitializing, dataFetchInProgress, provider, address]);
->>>>>>> 178bb6e0
 
     // Handlers to open different types of modals
     const openModal = (token: Token, type: 'supply' | 'withdraw' | 'borrow' | 'repay') => {
